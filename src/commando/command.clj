(ns commando.command
  (:require [taoensso.timbre :as timbre]
            [commando.core :refer [items]]
            [clj-ssh.cli :as sshc]
            [clojure.string :refer [split]]
            [commando.protos.protos :as protos :refer [Worker InfoProducer Executor Publisher Multicaster]]
            [commando.monitor :as mon]
            [clojure.core.async :as async :refer [chan pub sub]]
            [commando.logging :refer [get-code]]
            [clojure.core.match :refer [match]])
  (:import [java.io BufferedReader InputStreamReader OutputStreamWriter]
           [java.lang ProcessBuilder]
           [java.io File]
           ))

(sshc/default-session-options {:strict-host-key-checking :no})


(defn ssh
  ""
  [host cmd & {:keys [username loglvl]
               :as opts
               :or {username "root" loglvl :info}}]
  (timbre/logf loglvl "On %s| Executing command: %s" host cmd)
  (let [opts (merge opts {:username username})
        args (->> (dissoc opts :loglvl) (items) (concat [host cmd]))]
    ;(timbre/info args)
    (apply sshc/ssh args)))

;; ==========================================================================================
;; Implementation of InfoProducer on a java.io.File
;; ==========================================================================================
(extend-type java.io.File
  InfoProducer
  (get-output [this {:keys [data]}]
    ))


;; ==========================================================================================
;; Implementation of a Worker and InfoProducer on a java.lang.Process
;; ==========================================================================================
(extend-type java.lang.Process
  Worker
  (alive? [this]
    (.isAlive this))

  (get-data-sink [this]
    (let [outp (-> (.getOutputStream this) (OutputStreamWriter.))]
      outp))

  (get-status [this]
    (.exitValue this))

  InfoProducer
  (get-output [proc {:keys [data]}]
    (let [inp (-> (.getInputStream proc) InputStreamReader. BufferedReader.)
          out-chan data]
      (loop [ready? (.ready inp)
             running? (.isAlive proc)]
        (match [[ready? running?]]
               ;; If the process isn't running and there's nothing in inp, we're done
               [[false false]] (do
                                 (println "Process finished")
                                 (async/close! out-chan)
                                 proc)
               ;; Process is still going, but nothing is available in buffer: keep going
               [[false true]] (recur (.ready inp) (.isAlive proc))
               ;; If there's something in buffer, we don't care if process is alive or not.  grab data
               [[true _]] (let [line (.readLine inp)]
                            (async/>!! out-chan {:topic :stdout :message (str line "\n")})
                            (recur (.ready inp) (.isAlive proc))))))))


;; ==========================================================================================
;; Helper functions for ProcessBuilder
;; ==========================================================================================

(defn set-dir!
  [pb dir]
  {:pre [#(if dir (.exists dir) true)]}
  (when dir
    (.directory pb dir))
  pb)

(defn set-env!
  [pb env]
  (when env
    (let [environ (.environment pb)]
      (doseq [[k v] env]
        (.put environ k v))))
  pb)

(defn combine-err!
  [pb combine?]
  (.redirectErrorStream pb combine?)
  pb)


;; ==========================================================================================
;; Commander related functions
;; ==========================================================================================
(defn get-channel
  [cmdr]
  (:data-channel (:logger cmdr)))

(defn default-res-hdler [res]
  (= 0 (:status res)))

(defn throw-wrapper
  [handler throws?]
  (fn [result]
    (let [passed? (handler result)]
      (match [[passed? throws?]]
             [[true _]] result
             [[false false]] result
             [[false true]] (throw (Exception. "Failed result handler"))))))

;; ==========================================================================================
;; Commander
;; Represents how to call a local subprocess
;; ==========================================================================================
(defrecord Commander
  [cmd                                                      ;; vector of String
   ^File work-dir                                           ;; working directory
   env                                                      ;; environment map to be used by process
   ^Boolean combine-err?                                    ;; redirect stderr to stdout?
   ^Boolean block?
   logger                                                   ;; a DataStore
   data-consumers                                           ;; a seq of DataTaps which can work on Process messages
   result-handler                                           ;; fn predicate to determine success
   watch-handler                                            ;; function to pass to a DataTap
   throws?                                                  ;; if true, throw an exception if result-handler is false
   ]
  Executor
  (call [cmdr]
    (let [pb (ProcessBuilder. (:cmd cmdr))
          build (comp #(combine-err! % (:combine-err? cmdr))
                      #(set-env! % (:env cmdr))
                      set-dir!)
          _ (build pb (:work-dir cmdr))
          logger (get-channel cmdr)
          proc (.start pb)
          get-results (fn []
                        (let [p (protos/get-output proc {:data logger})
                              results {:executor cmdr
                                       :process p
                                       :status  (protos/get-status p)
                                       :output  (protos/output cmdr)}
                              hdlr (throw-wrapper (:result-handler cmdr) (:throws? cmdr))]
                          (hdlr results)))
          ]
      (if (:block? cmdr)
        (get-results)
        (future (get-results)))))

  (output [cmdr]
    (protos/get-data (-> (:data-consumers cmdr) :in-mem)))

  Publisher
  (topics [this]
    @(:topics (:logger this)))
  (publish-to [this topic out-chan]
    (let [logprod (:logger this)
          publisher (:publisher logprod)]
      (swap! (:topics logprod) conj topic)
      (sub publisher topic out-chan)))

  Multicaster
  (listeners [this]
    (:data-consumers this))

  (tap-into [this to-chan]
    (let [multicaster (:logger this)]
      (async/tap multicaster to-chan)))

  (untap-from [this from-chan]
    (let [multicaster (:logger this)]
      (async/untap multicaster from-chan))))


(defn make->Commander
  "Creates a Commander object

  The Commander "
  [cmd & {:keys [work-dir env combine-err? block? logger result-handler watch-handler data-consumers topics throws?]
          :or   {combine-err?   true
                 block?         true
                 logger         (mon/make->DataBus)         ;;(mon/make->DataStore)
                 result-handler default-res-hdler
                 topics         [:stdout]
                 throws?        false}
          :as   opts}]
  (let [logc (if data-consumers
               data-consumers
               (commando.monitor/create-default-consumers (:multicaster logger)))
        cmdr (map->Commander (merge opts {:cmd            (if (= String (class cmd))
                                                            (split cmd #"\s+")
                                                            cmd)
                                          :work-dir       (when work-dir
                                                            (File. work-dir))
                                          :env            env
                                          :combine-err?   combine-err?
                                          :block?         block?
                                          :logger         logger
                                          :result-handler result-handler
                                          :watch-handler  watch-handler
                                          :data-consumers logc
                                          :throws?        throws?}))]
    cmdr))


(defn get-output-ssh
  [this {:keys [data]}]
  (let [chan (:channel this)
        os (-> (.getInputStream chan) InputStreamReader. BufferedReader.)
        out-chan (:data-channel data)
        is-done? #(= (.getExitStatus chan) -1)
        finish #(let [status (.getExitStatus chan)]
                 (async/>!! out-chan {:topic :stdout :message (format "Finished with status: " status)})
                 (async/close! out-chan)
                 this)]
    (if (not (.isConnected chan))
      (.connect chan))
    (timbre/info "connected? " (.isConnected chan))
    ;; While the buffer has data read from the outputstream and shove it into the the data logger channel
    (loop [ready? (.ready os)
           running? (is-done?)]
      (match [[ready? running?]]
             ;; If process is done, and there's nothing in buffer, we're done
             [[false false]] (finish)
             [[false nil]] (finish)
             ;; if process is still running, but buffer has no data, keep going
             [[false true]] (recur (.ready os) (is-done?))
             ;; if we've got data in the buffer, we dont care if process is done or not.  grab the data
             [[true _]] (let [line (.readLine os)]
                          (when line
                            (async/>!! out-chan {:topic :stdout :message (str line "\n")}))
                          (recur (.ready os) (is-done?)))))))

<<<<<<< HEAD

(defn extract!
  "reads lines from an inputstream and copies to a stringbuilder"
  [^BufferedReader stream ^StringBuilder logger]
  (while (.ready stream)
    (let [line (.readLine stream)]
      (timbre/info line)
      (when logger
        (.append logger (str line "\n"))))))


(defn get-out
  [this {:keys [logged]}]
  (timbre/debug "get-out: " this)
  (future
    (let [chan (:channel this)
          os (-> (.getInputStream chan) InputStreamReader. BufferedReader.)
          out-stream (-> (:out-stream this) InputStreamReader. BufferedReader.)
          alive? #(= -1 (.getExitStatus %))]
      (if (not (.isConnected chan))
        (.connect chan))
      (timbre/debug "connected? " (.isConnected chan))
      (loop [status (alive? chan)]
        (if status
          ;; While the channel is still open, read the stdout that was piped to the InputStream
          (let [line (.readLine os)]
            (timbre/info line)
            (when logged
              (.append logged (str line "\n")))
            (recur (alive? chan)))
          ;; There might be info in the BufferedReader once the channel closes, so read it
          (do
            (extract! os logged)
            (extract! out-stream logged)
            (timbre/info "Finished with status: " (.getExitStatus chan))
            this))))))

;; ==========================================================================================
;; SSHProcess
;; Represents the execution of a SSHCommand
;; ==========================================================================================
(defrecord SSHProcess
  [ssh-res]
  Worker

  (alive? [this]
    (let [chan (:channel (:ssh-res this))]
      (= (.getExitStatus chan) -1)))

  (get-output [this {:keys [logged]}]
    (timbre/debug "this is: " this)
    (get-out (:ssh-res this) {:logged logged}))

  (get-status [this]
    (let [chan (:channel (:ssh-res this))]
      (.getExitStatus chan))))
=======
;; ==========================================================================================
;; SSHProcess
;; Represents the execution of a SSHCommand
;; ==========================================================================================
(defrecord SSHProcess
  [channel
   out-stream
   err-stream
   session
   ;; Need to add LogProducer and LogConsumers
   ]
  Worker
  (alive? [this]
    (let [chan (:channel this)]
      (= (.getExitStatus chan) -1)))

  (get-status [this]
    (let [chan (:channel this)]
      (.getExitStatus chan)))

  (get-data-sink [this]
    (let [chan (:channel this)]
      (-> (.getOutputStream chan) OutputStreamWriter.)))

  InfoProducer
  (get-output [this {:keys [data]}]
    (get-output-ssh this {:data data})))
>>>>>>> c3a4dbda


(defn make->SSHProcess
  "Constructor for an SSHProcess"
  [ssh-res]
<<<<<<< HEAD
  (->SSHProcess ssh-res))
=======
  ;; TODO:  need to create
  (map->SSHProcess ssh-res))
>>>>>>> c3a4dbda


;; ==========================================================================================
;;
;; ==========================================================================================
(defrecord SSHCommander
  [^String host                                             ;; The hostname or IP address of remote machine
   ^String cmd                                              ;; The command to run
   logger                                                   ;; A DataStore that the SSHProcess will send data to
   data-consumers                                           ;; A sequence of DataTaps
   result-handler                                           ;; How to determine pass/fail
   topics
   block?
   throws?
   ;; TODO: add working directory and environment variables
   env
   work-dir]
  Executor

  (call [this]
    (let [host (:host this)
          cmd (:cmd this)
<<<<<<< HEAD
          logger (:logged! this)
          res (ssh host cmd :out :stream)
          ssh-res (make->SSHProcess res)]
      (timbre/debug "ssh result:" res)
      (timbre/debug "SSHProcess:" ssh-res)
      (get-output ssh-res {:logged logger})))
=======
          logger (:logger this)
          ssh-res (make->SSHProcess (ssh host cmd :out :stream))
          block? (:block? this)
          get-results (fn []
                        (let [p (protos/get-output ssh-res {:data logger})
                              results {:executor this
                                       :process p
                                       :status  (protos/get-status p)
                                       :output  (protos/output this)}
                              hdlr (throw-wrapper (:result-handler this) (:throws? this))]
                          (hdlr results)))]
      (if block?
        (get-results)
        (future (get-results)))))
>>>>>>> c3a4dbda

  (output [this]
    (protos/get-data (-> (:data-consumers this) :in-mem))))


(defn make->SSHCommander
  "Creates a new SSHCommander object

  The logger is a DataStore that the ssh process output will go to.  The data-consumers are DataTaps that will
  receive messages from the DataStore's multicaster channel."
  [host cmd & {:keys [logger data-consumers result-handler topics block? env work-dir throws?]
               :or {logger (mon/make->DataBus)              ;;(mon/make->DataStore)
                    result-handler default-res-hdler
                    topics [:stdout]
                    block? true
                    throws? false}
               :as opts}]
  (let [logc (if data-consumers
               data-consumers
               (commando.monitor/create-default-consumers (:multicaster logger)))
        cmd+ (if work-dir
               (str (format "cd %s;" work-dir) cmd)
               cmd)
        m {:host host :cmd cmd+ :logger logger :data-consumers logc :result-handler result-handler
           :topics topics :block? block? :env env :work-dir work-dir :throws? throws?}]
    (timbre/debug m)
    (map->SSHCommander m)))


(defn reducer [m]
  "flattens a map (one-level) by turning it into a sequence of (k1 v1 k2 v2 ..)"
  (reduce #(concat %1 %2) [] (for [[k v] m]
                               [k v])))


(defn launch
  "Improved way to launch a command"
  [cmd & {:keys [host]
          :as opts}]
  (let [command (if host
                  (apply make->SSHCommander host cmd (reducer opts))
                  (apply make->Commander cmd (reducer opts)))]
    (timbre/debug "opts for launch are: " opts)
    (protos/call command)))

(defn which
  "Determines if a program is in PATH and if so, returns the path if it exists or nil"
  [program & {:keys [host]}]
  (let [{:keys [executor process]} (launch (str "which " program) :host host)
        process (if (future? process) @process process)]
    (if (= 0 (protos/get-status process))
      (clojure.string/trim (protos/output executor))
      nil)))

<<<<<<< HEAD
;(launch "ssh-add")
=======
;(launch+ "ssh-add")

(def code (get-code))

(def status
  [])
>>>>>>> c3a4dbda
<|MERGE_RESOLUTION|>--- conflicted
+++ resolved
@@ -237,64 +237,6 @@
                             (async/>!! out-chan {:topic :stdout :message (str line "\n")}))
                           (recur (.ready os) (is-done?)))))))
 
-<<<<<<< HEAD
-
-(defn extract!
-  "reads lines from an inputstream and copies to a stringbuilder"
-  [^BufferedReader stream ^StringBuilder logger]
-  (while (.ready stream)
-    (let [line (.readLine stream)]
-      (timbre/info line)
-      (when logger
-        (.append logger (str line "\n"))))))
-
-
-(defn get-out
-  [this {:keys [logged]}]
-  (timbre/debug "get-out: " this)
-  (future
-    (let [chan (:channel this)
-          os (-> (.getInputStream chan) InputStreamReader. BufferedReader.)
-          out-stream (-> (:out-stream this) InputStreamReader. BufferedReader.)
-          alive? #(= -1 (.getExitStatus %))]
-      (if (not (.isConnected chan))
-        (.connect chan))
-      (timbre/debug "connected? " (.isConnected chan))
-      (loop [status (alive? chan)]
-        (if status
-          ;; While the channel is still open, read the stdout that was piped to the InputStream
-          (let [line (.readLine os)]
-            (timbre/info line)
-            (when logged
-              (.append logged (str line "\n")))
-            (recur (alive? chan)))
-          ;; There might be info in the BufferedReader once the channel closes, so read it
-          (do
-            (extract! os logged)
-            (extract! out-stream logged)
-            (timbre/info "Finished with status: " (.getExitStatus chan))
-            this))))))
-
-;; ==========================================================================================
-;; SSHProcess
-;; Represents the execution of a SSHCommand
-;; ==========================================================================================
-(defrecord SSHProcess
-  [ssh-res]
-  Worker
-
-  (alive? [this]
-    (let [chan (:channel (:ssh-res this))]
-      (= (.getExitStatus chan) -1)))
-
-  (get-output [this {:keys [logged]}]
-    (timbre/debug "this is: " this)
-    (get-out (:ssh-res this) {:logged logged}))
-
-  (get-status [this]
-    (let [chan (:channel (:ssh-res this))]
-      (.getExitStatus chan))))
-=======
 ;; ==========================================================================================
 ;; SSHProcess
 ;; Represents the execution of a SSHCommand
@@ -322,18 +264,13 @@
   InfoProducer
   (get-output [this {:keys [data]}]
     (get-output-ssh this {:data data})))
->>>>>>> c3a4dbda
 
 
 (defn make->SSHProcess
   "Constructor for an SSHProcess"
   [ssh-res]
-<<<<<<< HEAD
-  (->SSHProcess ssh-res))
-=======
   ;; TODO:  need to create
   (map->SSHProcess ssh-res))
->>>>>>> c3a4dbda
 
 
 ;; ==========================================================================================
@@ -356,14 +293,6 @@
   (call [this]
     (let [host (:host this)
           cmd (:cmd this)
-<<<<<<< HEAD
-          logger (:logged! this)
-          res (ssh host cmd :out :stream)
-          ssh-res (make->SSHProcess res)]
-      (timbre/debug "ssh result:" res)
-      (timbre/debug "SSHProcess:" ssh-res)
-      (get-output ssh-res {:logged logger})))
-=======
           logger (:logger this)
           ssh-res (make->SSHProcess (ssh host cmd :out :stream))
           block? (:block? this)
@@ -378,7 +307,6 @@
       (if block?
         (get-results)
         (future (get-results)))))
->>>>>>> c3a4dbda
 
   (output [this]
     (protos/get-data (-> (:data-consumers this) :in-mem))))
@@ -433,13 +361,10 @@
       (clojure.string/trim (protos/output executor))
       nil)))
 
-<<<<<<< HEAD
-;(launch "ssh-add")
-=======
+
 ;(launch+ "ssh-add")
 
 (def code (get-code))
 
 (def status
-  [])
->>>>>>> c3a4dbda
+  [])